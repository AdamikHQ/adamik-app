"use client";

import { Info } from "lucide-react";
import { Button } from "~/components/ui/button";
import { Card, CardContent, CardHeader, CardTitle } from "~/components/ui/card";
import {
  Table,
  TableBody,
  TableCell,
  TableHead,
  TableHeader,
  TableRow,
} from "~/components/ui/table";
import { Tooltip } from "~/components/ui/tooltip";
import {
  isAddressStateCache,
  useAddressStateBatch,
} from "~/hooks/useAddressStateBatch";
import { useGetChainDetailsBatch } from "~/hooks/useGetChainDetailsBatch";
import { useMobulaMarketMultiData } from "~/hooks/useMobulaMarketMultiData";
import { useValidatorsBatch } from "~/hooks/useValidatorsBatch";
import { useWallet } from "~/hooks/useWallet";
import { formatAmountUSD } from "~/utils/helper";
import { getTickers } from "../portfolio/helpers";
import { WalletModalTrigger } from "../wallets/WalletModalTrigger";
import { ValidatorRow } from "./ValidatorRow";
import { aggregateStakingBalances, getAddressValidators } from "./helpers";
import { showroomAddresses } from "../../utils/showroomAddresses";
import { LoadingModal } from "~/components/layout/LoadingModal";

export default function Stake() {
  const { addresses } = useWallet();

  const displayAddresses = addresses.length > 0 ? addresses : showroomAddresses;
  const chainIdsAdamik = displayAddresses.reduce<string[]>(
    (acc, { chainId }) => {
      if (acc.includes(chainId)) return acc;
      return [...acc, chainId];
    },
    []
  );
  const { data, isLoading: isAddressStateLoading } =
    useAddressStateBatch(displayAddresses);
  const { data: chainsDetails, isLoading: isChainDetailsLoading } =
    useGetChainDetailsBatch(chainIdsAdamik);

  const mainChainTickersIds = getTickers(chainsDetails || []);
  const { data: mobulaMarketData } = useMobulaMarketMultiData(
    [...mainChainTickersIds],
    !isChainDetailsLoading,
    "symbols"
  );

<<<<<<< HEAD
  const { data: validatorsData } = useValidatorsBatch(chainIdsAdamik);
  const aggregatedBalances = aggregateStakingBalances(
=======
  const { data: validatorsData, isLoading: validatorLoading } =
    useValidatorsBatch(chainIdsAdamik);

  const isLoading =
    validatorLoading || isChainDetailsLoading || isAddressStateLoading;

  const aggregatedBalances = aggregatedStakingBalances(
>>>>>>> 3a569a2a
    data,
    chainsDetails,
    mobulaMarketData
  );

  const validators = getAddressValidators(
    data,
    chainsDetails,
    mobulaMarketData,
    validatorsData
  );

  return (
    <main className="flex flex-1 flex-col gap-4 p-4 lg:gap-6 lg:p-6 max-h-[100vh] overflow-y-auto">
      {isLoading && !isAddressStateCache(displayAddresses) ? (
        <LoadingModal />
      ) : null}
      <div className="flex items-center justify-between">
        <div className="flex items-center">
          <h1 className="text-lg font-semibold md:text-2xl">Staking Portal</h1>
          <Tooltip text="Click to view the API documentation for retrieving balances">
            <a
              href="https://docs.adamik.io/api-reference/endpoint/post-apiaddressstate"
              target="_blank"
              rel="noopener noreferrer"
            >
              <Info className="w-4 h-4 ml-2 text-gray-500 cursor-pointer" />
            </a>
          </Tooltip>
        </div>

        <WalletModalTrigger />
      </div>

      <div className="grid gap-4 md:grid-cols-2 md:gap-8 lg:grid-cols-5">
        <Card className="col-span-2">
          <CardHeader className="flex flex-row items-center justify-between space-y-0 pb-2">
            <CardTitle className="text-sm font-medium">
              Available balance
            </CardTitle>
          </CardHeader>
          <CardContent>
            <div className="text-2xl font-bold">
              {formatAmountUSD(aggregatedBalances.availableBalance)}
            </div>
          </CardContent>
        </Card>
        <Card>
          <CardHeader className="flex flex-row items-center justify-between space-y-0 pb-2">
            <CardTitle className="text-sm font-medium">
              Staked Balance
            </CardTitle>
          </CardHeader>
          <CardContent>
            <div className="text-2xl font-bold">
              {formatAmountUSD(aggregatedBalances.stakedBalance)}
            </div>
          </CardContent>
        </Card>
        <Card>
          <CardHeader className="flex flex-row items-center justify-between space-y-0 pb-2">
            <CardTitle className="text-sm font-medium">
              Claimable Rewards
            </CardTitle>
          </CardHeader>
          <CardContent>
            <div className="text-2xl font-bold">
              {formatAmountUSD(aggregatedBalances.claimableRewards)}
            </div>
          </CardContent>
        </Card>
        <Card>
          <CardHeader className="flex flex-row items-center justify-between space-y-0 pb-2">
            <CardTitle className="text-sm font-medium">
              Unstaking Balance
            </CardTitle>
          </CardHeader>
          <CardContent>
            <div className="text-2xl font-bold">
              {formatAmountUSD(aggregatedBalances.unstakingBalance)}
            </div>
          </CardContent>
        </Card>
      </div>

      <div className="grid gap-4 md:grid-cols-2 md:gap-8 lg:grid-cols-5">
        <Button className="col-span-2">Stake</Button>
        <Tooltip text="Coming Soon">
          <Button className="opacity-50 cursor-default">Unstake</Button>
        </Tooltip>

        <Tooltip text="Coming Soon">
          <Button className="opacity-50 cursor-default">Claim</Button>
        </Tooltip>
      </div>

      <div>
        <Card className="lg:col-span-2">
          <Table>
            <TableHeader>
              <TableRow>
                <TableHead className="w-[80px] md:table-cell"></TableHead>
                <TableHead>Validator</TableHead>
                <TableHead>Amount staked</TableHead>
                <TableHead>Amount (USD)</TableHead>
                <TableHead>Status</TableHead>
                <TableHead>Claimable rewards</TableHead>
              </TableRow>
            </TableHeader>
            <TableBody>
              {Object.keys(validators).length > 0 ? (
                Object.entries(validators)
                  .sort((a, b) => {
                    return (b[1].amountUSD || 0) - (a[1].amountUSD || 0);
                  })
                  .map(([validatorAddress, validator]) => (
                    <ValidatorRow
                      key={validatorAddress}
                      validator={validator}
                      validatorAddress={validatorAddress}
                    />
                  ))
              ) : (
                <TableRow>
                  <TableCell colSpan={6} className="text-center">
                    No validator found
                  </TableCell>
                </TableRow>
              )}
            </TableBody>
          </Table>
        </Card>
      </div>
    </main>
  );
}<|MERGE_RESOLUTION|>--- conflicted
+++ resolved
@@ -51,18 +51,13 @@
     "symbols"
   );
 
-<<<<<<< HEAD
-  const { data: validatorsData } = useValidatorsBatch(chainIdsAdamik);
-  const aggregatedBalances = aggregateStakingBalances(
-=======
   const { data: validatorsData, isLoading: validatorLoading } =
     useValidatorsBatch(chainIdsAdamik);
 
   const isLoading =
     validatorLoading || isChainDetailsLoading || isAddressStateLoading;
 
-  const aggregatedBalances = aggregatedStakingBalances(
->>>>>>> 3a569a2a
+  const aggregatedBalances = aggregateStakingBalances(
     data,
     chainsDetails,
     mobulaMarketData
