--- conflicted
+++ resolved
@@ -27,35 +27,16 @@
   filterAndSortAssets,
   getTickers,
 } from "../portfolio/helpers";
-<<<<<<< HEAD
 import { WalletSelection } from "~/components/wallets/WalletSelection";
 import { StakingBalances } from "./StakingBalances";
-=======
-import { StakingTransactionForm } from "../transactions/StakingTransactionForm";
-import { WalletSelection } from "../wallets/WalletSelection";
-import { WalletSigner } from "../wallets/WalletSigner";
->>>>>>> 1379863a
+import { StakingTransactionForm } from "~/components/transactions/StakingTransactionForm";
+import { WalletSigner } from "~/components/wallets/WalletSigner";
 import {
   aggregateStakingBalances,
   createValidatorList,
   getAddressStakingPositions,
 } from "./helpers";
-import { StakingBalances } from "./StakingBalances";
 import { StakingPositionsList } from "./StakingPositionsList";
-<<<<<<< HEAD
-import { useMemo, useState } from "react";
-import { Modal } from "~/components/ui/modal";
-import { WalletSigner } from "~/components/wallets/WalletSigner";
-import { ConnectWallet } from "../portfolio/ConnectWallet";
-import { clearAccountStateCache } from "~/hooks/useAccountState";
-import { useToast } from "~/components/ui/use-toast";
-import { useMobulaBlockchains } from "~/hooks/useMobulaBlockchains";
-import { useTransaction } from "~/hooks/useTransaction";
-import { useChains } from "~/hooks/useChains";
-import { TransactionMode } from "~/utils/types";
-import { StakingTransactionForm } from "~/components/transactions/StakingTransactionForm";
-=======
->>>>>>> 1379863a
 
 export default function Stake() {
   const { addresses, isShowroom, setWalletMenuOpen } = useWallet();
