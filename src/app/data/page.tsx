--- conflicted
+++ resolved
@@ -36,24 +36,18 @@
   FormLabel,
   FormMessage,
 } from "~/components/ui/form";
-<<<<<<< HEAD
 import { formatAssetAmount } from "~/utils/assetFormatters";
-=======
-import { amountToMainUnit, formatAmount } from "~/utils/helper";
->>>>>>> 3733f451
 import { Chain, Token, FinalizedTransaction } from "~/utils/types";
 import { useToast } from "~/components/ui/use-toast";
 import { getTokenInfo } from "~/api/adamik/tokens";
 
 hljs.registerLanguage("json", json);
-<<<<<<< HEAD
 
 interface TransactionFees {
   amount: string;
   ticker?: string;
 }
-=======
->>>>>>> 3733f451
+
 
 function DataContent() {
   const { theme } = useTheme();
@@ -62,11 +56,9 @@
   const [fetchTrigger, setFetchTrigger] = useState(0);
   const [isRawExpanded, setIsRawExpanded] = useState(false);
   const [hasSubmitted, setHasSubmitted] = useState(false);
-<<<<<<< HEAD
   const [formattedAmount, setFormattedAmount] = useState<string>("N/A");
   const [formattedFees, setFormattedFees] = useState<string>("N/A");
-=======
->>>>>>> 3733f451
+
 
   const searchParams = useSearchParams();
   const { isLoading: isSupportedChainsLoading, data: supportedChains } =
@@ -121,7 +113,6 @@
       setHighlightedCode(highlighted);
     }
   }, [formattedRawData]);
-<<<<<<< HEAD
 
   const codeStyle = useMemo(() => {
     return {
@@ -208,6 +199,7 @@
 
     updateFormattedFees();
   }, [transaction, selectedChain, supportedChains]);
+
 
   const renderParsedData = (
     transaction: FinalizedTransaction | null | undefined
@@ -285,146 +277,6 @@
     );
   };
 
-=======
-
-  const codeStyle = useMemo(() => {
-    return {
-      fontSize: "0.75rem",
-      padding: "0.5rem",
-      borderRadius: "0.375rem",
-      backgroundColor: theme === "dark" ? "#1e1e1e" : "#f5f5f5",
-      color: theme === "dark" ? "#d4d4d4" : "#24292e",
-      overflow: "auto",
-      maxHeight: "40vh",
-    };
-  }, [theme]);
-
-  const renderParsedData = (
-    transaction: FinalizedTransaction | null | undefined
-  ) => {
-    if (isLoading) {
-      return (
-        <div className="flex justify-center items-center h-full">
-          <Loader2 className="h-8 w-8 animate-spin" />
-        </div>
-      );
-    }
-
-    if (!hasSubmitted) {
-      return <p>Enter a valid transaction ID</p>;
-    }
-
-    if (!transaction?.parsed) return <p>No parsed data available</p>;
-
-    const {
-      id,
-      mode,
-      state,
-      blockHeight,
-      timestamp,
-      fees,
-      gas,
-      nonce,
-      memo,
-      senders,
-      recipients,
-      validators,
-    } = transaction.parsed;
-
-    const formatFees = (fees: any) => {
-      if (typeof fees === "string") {
-        const mainUnitFees = amountToMainUnit(
-          fees,
-          selectedChain?.decimals || 18
-        );
-        return `${formatAmount(mainUnitFees, selectedChain?.decimals || 18)} ${
-          selectedChain?.ticker || ""
-        }`;
-      } else if (fees && fees.amount) {
-        const ticker = fees.ticker || selectedChain?.ticker || "";
-        const mainUnitFees = amountToMainUnit(
-          fees.amount,
-          selectedChain?.decimals || 18
-        );
-        return `${formatAmount(
-          mainUnitFees,
-          selectedChain?.decimals || 18
-        )} ${ticker}`;
-      }
-      return "N/A";
-    };
-
-    const formatTransactionAmount = () => {
-      if (recipients && recipients[0]?.amount) {
-        if (tokenInfo) {
-          const amount = BigInt(recipients[0].amount);
-          const formattedAmount = Number(amount) / 10 ** tokenInfo.decimals;
-          return `${formatAmount(
-            formattedAmount.toString(),
-            tokenInfo.decimals
-          )} ${tokenInfo.ticker}`;
-        }
-        const mainUnitAmount = amountToMainUnit(
-          recipients[0].amount,
-          selectedChain?.decimals || 18
-        );
-        return `${formatAmount(
-          mainUnitAmount,
-          selectedChain?.decimals || 18
-        )} ${selectedChain?.ticker || ""}`;
-      } else if (validators?.target?.amount) {
-        const mainUnitAmount = amountToMainUnit(
-          validators.target.amount,
-          selectedChain?.decimals || 18
-        );
-        return `${formatAmount(
-          mainUnitAmount,
-          selectedChain?.decimals || 18
-        )} ${selectedChain?.ticker || ""}`;
-      }
-      return "N/A";
-    };
-
-    const formatRecipient = () => {
-      if (recipients && recipients[0]?.address) {
-        return recipients[0].address;
-      } else if (validators?.target?.address) {
-        return validators.target.address;
-      }
-      return "N/A";
-    };
-
-    return (
-      <dl className="grid gap-2">
-        <DataItem label="ID" value={id} />
-        <DataItem label="Type" value={mode} />
-        <DataItem label="State" value={state} />
-        <DataItem label="Block height" value={blockHeight} />
-        <DataItem
-          label="Date"
-          value={
-            timestamp
-              ? formatDistanceToNow(new Date(Number(timestamp)), {
-                  addSuffix: true,
-                })
-              : "N/A"
-          }
-        />
-        <DataItem label="Amount" value={formatTransactionAmount()} />
-        <DataItem label="Fees" value={formatFees(fees)} />
-        <DataItem label="Gas" value={gas || "N/A"} />
-        <DataItem
-          label="Sender"
-          value={(senders && senders[0]?.address) || "N/A"}
-        />
-        <DataItem label="Recipient" value={formatRecipient()} />
-        <DataItem label="Nonce" value={nonce || "N/A"} />
-        <DataItem label="Memo" value={memo || "N/A"} />
-      </dl>
-    );
-  };
-
->>>>>>> 3733f451
   const renderRawData = () => {
     if (isLoading) {
       return (
@@ -507,7 +359,6 @@
     setIsRawExpanded(!isRawExpanded);
   };
 
-<<<<<<< HEAD
   // Update this useEffect to include form in dependencies
   useEffect(() => {
     const chainId = searchParams.get("chainId");
@@ -525,8 +376,6 @@
     }
   }, [searchParams, form]); // Add form to the dependency array
 
-=======
->>>>>>> 3733f451
   return (
     <main className="flex flex-1 flex-col gap-4 p-4 lg:gap-6 lg:p-6 max-h-[100vh] overflow-y-auto w-full">
       <div className="flex items-center">
@@ -597,15 +446,7 @@
           {!!error && (
             <div className="text-red-500 w-full break-all">{error.message}</div>
           )}
-<<<<<<< HEAD
           <Button type="submit" className="w-full sm:w-auto" onClick={() => {}}>
-=======
-          <Button
-            type="submit"
-            className="w-full sm:w-auto"
-            onClick={() => console.log("Search button clicked")}
-          >
->>>>>>> 3733f451
             <Search className="mr-2" />
             Search
           </Button>
@@ -622,12 +463,8 @@
               </Tooltip>
             </div>
           </CardHeader>
-<<<<<<< HEAD
           {/* Remove max-height constraints and keep overflow-y-auto just in case */}
           <CardContent className="overflow-y-auto p-2 lg:p-4">
-=======
-          <CardContent className="max-h-[40vh] lg:max-h-[50vh] overflow-y-auto p-2 lg:p-4">
->>>>>>> 3733f451
             <div className="mt-0">{renderParsedData(transaction)}</div>
           </CardContent>
         </Card>
