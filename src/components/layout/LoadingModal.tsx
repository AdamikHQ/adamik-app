--- conflicted
+++ resolved
@@ -116,14 +116,10 @@
             This may take up to 15 seconds.
           </p>
           <Loader className="animate-spin h-12 w-12 text-blue-500" />
-<<<<<<< HEAD
-          <div className="mt-4 p-4 border-t border-gray-400 dark:border-gray-600 w-full text-center text-sm bg-gray-300 dark:bg-gray-800 rounded-lg">
-=======
           <div
-            className="mt-4 p-4 border-t border-gray-600 w-full text-center text-sm bg-gray-800 rounded-lg"
+            className="mt-4 p-4 border-t border-gray-400 dark:border-gray-600 w-full text-center text-sm bg-gray-300 dark:bg-gray-800 rounded-lg"
             aria-live="polite"
           >
->>>>>>> 90b45a87
             <span className="font-semibold">Did you know?</span> <br />
             <br />
             {tipsList[randomIndex]}
