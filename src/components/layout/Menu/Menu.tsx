--- conflicted
+++ resolved
@@ -3,14 +3,10 @@
 import {
   HandCoins,
   PieChart,
-  SquareStack,
   Search,
   History,
-<<<<<<< HEAD
   Coins,
-=======
   Settings,
->>>>>>> 1770f3f9
 } from "lucide-react";
 import { useTheme } from "next-themes";
 import { MobileMenu } from "./MobileMenu";
