"use client";

import {
  HandCoins,
  PieChart,
  SquareStack,
  Search,
  History,
<<<<<<< HEAD
  Coins,
=======
  Settings,
>>>>>>> c74dc4f1
} from "lucide-react";
import { useTheme } from "next-themes";
import { MobileMenu } from "./MobileMenu";
import { SideMenu } from "./SideMenu";
import { WelcomeModal } from "../WelcomeModal";
import { useEffect, useState } from "react";

const menu = [
  {
    title: "Portfolio",
    icon: PieChart,
    href: "/",
  },
  {
    title: "Stake",
    icon: HandCoins,
    href: "/stake",
  },
  {
    title: "Babylon staking",
    icon: Coins,
    href: "/babylon-staking",
  },
  {
    title: "Transaction Details",
    icon: Search,
    href: "/data",
  },
  {
    title: "Transaction History",
    icon: History,
    href: "/history",
  },
  {
    title: "Settings",
    icon: Settings,
    href: "/settings",
  },
];

export type MenuItem = (typeof menu)[0];

export const Menu = () => {
  const { theme, resolvedTheme } = useTheme();
  const [isFirstTime, setFirstTime] = useState(true);

  useEffect(() => {
    if (localStorage.getItem("AdamikClientState")) {
      setFirstTime(false);
    }
  }, []);

  // Use resolvedTheme instead of theme for more accurate theme detection
  const currentTheme = theme === "system" ? resolvedTheme : theme;

  return (
    <>
      <SideMenu menu={menu} currentTheme={currentTheme} />
      <MobileMenu currentTheme={currentTheme} menu={menu} />
      {isFirstTime && <WelcomeModal />}
    </>
  );
};<|MERGE_RESOLUTION|>--- conflicted
+++ resolved
@@ -3,14 +3,10 @@
 import {
   HandCoins,
   PieChart,
-  SquareStack,
   Search,
   History,
-<<<<<<< HEAD
   Coins,
-=======
   Settings,
->>>>>>> c74dc4f1
 } from "lucide-react";
 import { useTheme } from "next-themes";
 import { MobileMenu } from "./MobileMenu";
