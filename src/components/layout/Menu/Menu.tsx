--- conflicted
+++ resolved
@@ -2,21 +2,17 @@
 
 import {
   HandCoins,
+  History,
   PieChart,
-  SquareStack,
   Search,
-  History,
-<<<<<<< HEAD
+  Settings,
   Wallet,
-=======
-  Settings,
->>>>>>> dd64d9d4
 } from "lucide-react";
 import { useTheme } from "next-themes";
+import { useEffect, useState } from "react";
+import { WelcomeModal } from "../WelcomeModal";
 import { MobileMenu } from "./MobileMenu";
 import { SideMenu } from "./SideMenu";
-import { WelcomeModal } from "../WelcomeModal";
-import { useEffect, useState } from "react";
 
 const menu = [
   {
@@ -40,20 +36,14 @@
     href: "/history",
   },
   {
-<<<<<<< HEAD
     title: "StarkNet Web Wallet",
     icon: Wallet,
     href: "/starknet-wallet",
   },
   {
-    title: "Supported chains",
-    icon: SquareStack,
-    href: "/supported-chains",
-=======
     title: "Settings",
     icon: Settings,
     href: "/settings",
->>>>>>> dd64d9d4
   },
 ];
 
