--- conflicted
+++ resolved
@@ -26,11 +26,8 @@
     chains &&
       Object.values(chains)
         .filter((chain) => chain.family === "cosmos")
-<<<<<<< HEAD
-        // FIXME Should loop over all supported chains for full discovery, but limited for now for performance
-=======
+
         // NOTE Possible to loop over all supported chains for full discovery
->>>>>>> eda3f0da
         .filter((chain) =>
           ["cosmoshub", "osmosis", "celestia", "dydx", "injective"].includes(
             chain.id
