--- conflicted
+++ resolved
@@ -53,12 +53,8 @@
   };
 }
 
-<<<<<<< HEAD
 // This interface represents the state of an address, including its chain and balances.
-export type AddressState = {
-=======
 export type AccountState = {
->>>>>>> f445b1df
   chainId: string;
   accountId: string;
   balances: Balances;
@@ -81,12 +77,8 @@
   CLAIM_REWARDS = "claimRewards",
 }
 
-<<<<<<< HEAD
 // Plain transaction object without additional metadata.
-export type PlainTransaction = {
-=======
 export type TransactionData = {
->>>>>>> f445b1df
   mode: TransactionMode;
   sender: string;
   recipient?: string;
