--- conflicted
+++ resolved
@@ -227,9 +227,6 @@
   labels?: string[]; // To define the list of features supported
 };
 
-<<<<<<< HEAD
-// Add this new type definition
-=======
 export type TokenInfo = {
   chainId: string;
   type: string;
@@ -240,7 +237,6 @@
   contractAddress: string;
 };
 
->>>>>>> 56612269
 export type BackendErrorResponse = {
   status: {
     errors: Array<{ message: string }>;
